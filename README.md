--- conflicted
+++ resolved
@@ -155,15 +155,12 @@
 - `INTERPOLATION_POINTS`: Path density (default: 100 points)
 - `SIMULATION_SPEED`: Animation speed multiplier
 
-<<<<<<< HEAD
 ### Visual Customization
 Edit `interactive_plotter.py`:
 - `colors`: Drone color palette
 - Figure size and layout parameters
 - Control button positions and sizes
-=======
->>>>>>> 7b493d6d
 
 ---
 
-**Advanced Drone Mission Planning & Deconfliction System** +**FlytBase Robotics Assignment 2025** - Advanced Drone Mission Planning & Deconfliction System 